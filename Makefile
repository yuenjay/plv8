#-----------------------------------------------------------------------------#
#
# Makefile for plv8
#
# @param DISABLE_DIALECT if defined, not build dialects (i.e. plcoffee, etc)
# @param ENABLE_DEBUGGER_SUPPORT enables v8 debugger agent
#
# There are two ways to build plv8.
# 1. Dynamic link to v8 (default)
#   You need to have libv8.so and header file installed.
# 2. Static link to v8 with snapshot
#   'make static' will download v8 and build, then statically link to it.
#
#-----------------------------------------------------------------------------#
<<<<<<< HEAD
PLV8_VERSION = 2.0.3-dev
=======
PLV8_VERSION = 2.0.4-dev
>>>>>>> 89409ab8

PG_CONFIG = pg_config
PGXS := $(shell $(PG_CONFIG) --pgxs)

PG_VERSION_NUM := $(shell cat `$(PG_CONFIG) --includedir-server`/pg_config*.h \
		   | perl -ne 'print $$1 and exit if /PG_VERSION_NUM\s+(\d+)/')

# set your custom C++ compler
CUSTOM_CC = g++
JSS  = coffee-script.js livescript.js
# .cc created from .js
JSCS = $(JSS:.js=.cc)
SRCS = plv8.cc plv8_type.cc plv8_func.cc plv8_param.cc $(JSCS)
OBJS = $(SRCS:.cc=.o)
MODULE_big = plv8
EXTENSION = plv8
PLV8_DATA = plv8.control plv8--$(PLV8_VERSION).sql

DATA = $(PLV8_DATA)
ifndef DISABLE_DIALECT
DATA += plcoffee.control plcoffee--$(PLV8_VERSION).sql \
		plls.control plls--$(PLV8_VERSION).sql
endif
DATA_built = plv8.sql
REGRESS = init-extension plv8 plv8-errors inline json startup_pre startup varparam json_conv \
 		  jsonb_conv window guc es6 arraybuffer composites currentresource
ifndef DISABLE_DIALECT
REGRESS += dialect
endif

SHLIB_LINK += -lv8
ifdef V8_OUTDIR
SHLIB_LINK += -L$(V8_OUTDIR)
else
SHLIB_LINK += -lv8_libplatform
endif


# v8's remote debugger is optional at the moment, since we don't know
# how much of the v8 installation is built with debugger enabled.
ifdef ENABLE_DEBUGGER_SUPPORT
OPT_ENABLE_DEBUGGER_SUPPORT = -DENABLE_DEBUGGER_SUPPORT
endif

# for older g++ (e.g. 4.6.x), which do not support c++11
#OPTFLAGS = -O2 -std=gnu++0x -fno-rtti

OPTFLAGS = -O2 -std=c++11 -fno-rtti

CCFLAGS = -Wall $(OPTFLAGS) $(OPT_ENABLE_DEBUGGER_SUPPORT)

ifdef V8_SRCDIR
override CPPFLAGS += -I$(V8_SRCDIR) -I$(V8_SRCDIR)/include
endif

ifeq ($(OS),Windows_NT)
	# noop for now, it could come in handy later
else
	UNAME_S := $(shell uname -s)
	ifeq ($(UNAME_S),Darwin)
		# nothing to do anymore, setting -stdlib=libstdc++ breaks things
	endif
endif

all:

plv8_config.h: plv8_config.h.in Makefile
	sed -e 's/^#undef PLV8_VERSION/#define PLV8_VERSION "$(PLV8_VERSION)"/' $< > $@

%.o : %.cc plv8_config.h plv8.h
	$(CUSTOM_CC) $(CCFLAGS) $(CPPFLAGS) -fPIC -c -o $@ $<

# Convert .js to .cc
$(JSCS): %.cc: %.js
	echo "extern const unsigned char $(subst -,_,$(basename $@))_binary_data[] = {" >$@
ifndef DISABLE_DIALECT
	(od -txC -v $< | \
	sed -e "s/^[0-9]*//" -e s"/ \([0-9a-f][0-9a-f]\)/0x\1,/g" -e"\$$d" ) >>$@
endif
	echo "0x00};" >>$@

# VERSION specific definitions
ifeq ($(shell test $(PG_VERSION_NUM) -ge 90100 && echo yes), yes)

DATA_built =
all: $(DATA)
%--$(PLV8_VERSION).sql: plv8.sql.common
	sed -e 's/@LANG_NAME@/$*/g' $< | sed -e 's/@PLV8_VERSION@/$(PLV8_VERSION)/g' | $(CC) -E -P $(CPPFLAGS) -DLANG_$* - > $@
%.control: plv8.control.common
	sed -e 's/@PLV8_VERSION@/$(PLV8_VERSION)/g' $< | $(CC) -E -P -DLANG_$* - > $@
subclean:
	rm -f plv8_config.h $(DATA) $(JSCS)

else

DATA = uninstall_plv8.sql
%.sql.in: plv8.sql.common
	sed -e 's/@LANG_NAME@/$*/g' $< | $(CC) -E -P $(CPPFLAGS) -DLANG_$* - > $@
subclean:
	rm -f plv8_config.h *.sql.in $(JSCS)

endif

# < 9.4, drop jsonb_conv
ifeq ($(shell test $(PG_VERSION_NUM) -lt 90400 && echo yes), yes)
REGRESS := $(filter-out jsonb_conv, $(REGRESS))
endif

# < 9.2, drop json_conv
ifeq ($(shell test $(PG_VERSION_NUM) -lt 90200 && echo yes), yes)
REGRESS := $(filter-out json_conv, $(REGRESS))
endif

# < 9.1, drop init-extension and dialect, add init at the beginning
ifeq ($(shell test $(PG_VERSION_NUM) -lt 90100 && echo yes), yes)
REGRESS := init $(filter-out init-extension dialect, $(REGRESS))
endif

# < 9.0, drop inline, startup, varparam and window
ifeq ($(shell test $(PG_VERSION_NUM) -lt 90000 && echo yes), yes)
REGRESS := $(filter-out inline startup varparam window, $(REGRESS))
endif

clean: subclean

# build will be created by Makefile.v8
distclean:
	rm -rf build

static:
	$(MAKE) -f Makefile.v8

# Check if META.json.version and PLV8_VERSION is equal.
# Ideally we want to have only one place for this number, but parsing META.json
# is a bit challenging; at one time we had v8/d8 parsing META.json to pass
# this value to source file, but it turned out those utilities may not be
# available everywhere.  Since this integrity matters only developers,
# we just check it if they are available.  We may come up with a better
# solution to have it in one place in the future.
META_VER = $(shell v8 -e 'print(JSON.parse(read("META.json")).version)' 2>/dev/null)
ifndef META_VER
META_VER = $(shell d8 -e 'print(JSON.parse(read("META.json")).version)' 2>/dev/null)
endif
ifndef META_VER
META_VER = $(shell lsc -e 'console.log(JSON.parse(require("fs").readFileSync("META.json")).version)' 2>/dev/null)
endif
ifndef META_VER
META_VER = $(shell coffee -e 'console.log(JSON.parse(require("fs").readFileSync("META.json")).version)' 2>/dev/null)
endif
ifndef META_VER
META_VER = $(shell node -e 'console.log(JSON.parse(require("fs").readFileSync("META.json")).version)' 2>/dev/null)
endif

integritycheck:
ifneq ($(META_VER),)
	test "$(META_VER)" = "$(PLV8_VERSION)"
endif

installcheck: integritycheck

.PHONY: subclean integritycheck
include $(PGXS)<|MERGE_RESOLUTION|>--- conflicted
+++ resolved
@@ -12,11 +12,7 @@
 #   'make static' will download v8 and build, then statically link to it.
 #
 #-----------------------------------------------------------------------------#
-<<<<<<< HEAD
-PLV8_VERSION = 2.0.3-dev
-=======
 PLV8_VERSION = 2.0.4-dev
->>>>>>> 89409ab8
 
 PG_CONFIG = pg_config
 PGXS := $(shell $(PG_CONFIG) --pgxs)

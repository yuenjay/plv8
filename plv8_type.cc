/*-------------------------------------------------------------------------
 *
 * plv8_type.cc : Postgres from/to v8 data converters.
 *
 * Copyright (c) 2009-2012, the PLV8JS Development Group.
 *-------------------------------------------------------------------------
 */
#include "plv8.h"

extern "C" {
#if JSONB_DIRECT_CONVERSION
#include <time.h>
#endif
#if PG_VERSION_NUM >= 90300
#include "access/htup_details.h"
#endif
#include "catalog/pg_type.h"
#include "parser/parse_coerce.h"
#include "utils/array.h"
#include "utils/date.h"
#include "utils/datetime.h"
#include "utils/builtins.h"
#if PG_VERSION_NUM >= 90400
#include "utils/jsonb.h"
#endif
#include "utils/lsyscache.h"
#include "utils/syscache.h"
#include "utils/typcache.h"
#include "nodes/memnodes.h"
#include "utils/memutils.h"
#include "fmgr.h"
} // extern "C"


using namespace v8;

static Datum ToScalarDatum(Handle<v8::Value> value, bool *isnull, plv8_type *type);
static Datum ToArrayDatum(Handle<v8::Value> value, bool *isnull, plv8_type *type);
static Datum ToRecordDatum(Handle<v8::Value> value, bool *isnull, plv8_type *type);
static Local<v8::Value> ToScalarValue(Datum datum, bool isnull, plv8_type *type);
static Local<v8::Value> ToArrayValue(Datum datum, bool isnull, plv8_type *type);
static Local<v8::Value> ToRecordValue(Datum datum, bool isnull, plv8_type *type);
static double TimestampTzToEpoch(TimestampTz tm);
static Datum EpochToTimestampTz(double epoch);
static double DateToEpoch(DateADT date);
static Datum EpochToDate(double epoch);

void
plv8_fill_type(plv8_type *type, Oid typid, MemoryContext mcxt)
{
	bool    ispreferred;

	if (!mcxt)
		mcxt = CurrentMemoryContext;

	type->typid = typid;
	type->fn_input.fn_mcxt = type->fn_output.fn_mcxt = mcxt;
	get_type_category_preferred(typid, &type->category, &ispreferred);
	type->is_composite = (type->category == TYPCATEGORY_COMPOSITE);
	get_typlenbyvalalign(typid, &type->len, &type->byval, &type->align);

	if (get_typtype(typid) == TYPTYPE_DOMAIN)
	{
		HeapTuple	tp;
		Form_pg_type typtup;

#if PG_VERSION_NUM < 90100
		tp = SearchSysCache(TYPEOID, ObjectIdGetDatum(typid), 0, 0, 0);
#else
		tp = SearchSysCache1(TYPEOID, ObjectIdGetDatum(typid));
#endif
		if (HeapTupleIsValid(tp))
		{
			/*
			 * Check if the type is the external array types.
			 */
			typtup = (Form_pg_type) GETSTRUCT(tp);
			if (strcmp(NameStr(typtup->typname),
						"plv8_int2array") == 0)
			{
				type->ext_array = kExternalShortArray;
			}
			else if (strcmp(NameStr(typtup->typname),
						"plv8_int4array") == 0)
			{
				type->ext_array = kExternalIntArray;
			}
			else if (strcmp(NameStr(typtup->typname),
						"plv8_float4array") == 0)
			{
				type->ext_array = kExternalFloatArray;
			}
			else if (strcmp(NameStr(typtup->typname),
						"plv8_float8array") == 0)
			{
				type->ext_array = kExternalDoubleArray;
			}
			else if (strcmp(NameStr(typtup->typname),
						"plv8_int8array") == 0)
			{
				type->ext_array = kExternalInt64Array;
			}

			ReleaseSysCache(tp);
		}
		else
			elog(ERROR, "cache lookup failed for type %d", typid);

		if (type->ext_array)
			return;

		/* If not, do as usual. */
	}

	if (type->category == TYPCATEGORY_ARRAY)
	{
		Oid      elemid = get_element_type(typid);

		if (elemid == InvalidOid)
			ereport(ERROR,
				(errmsg("cannot determine element type of array: %u", typid)));

		type->typid = elemid;
		type->is_composite = (TypeCategory(elemid) == TYPCATEGORY_COMPOSITE);
		get_typlenbyvalalign(type->typid, &type->len, &type->byval, &type->align);
	}
}

/*
 * Return the database type inferred by the JS value type.
 * If none looks appropriate, InvalidOid is returned (currently,
 * objects and arrays are in this case).
 */
Oid
inferred_datum_type(Handle<v8::Value> value)
{
	if (value->IsUndefined() || value->IsNull())
		return TEXTOID;
	if (value->IsBoolean())
		return BOOLOID;
	else if (value->IsInt32())
		return INT4OID;
	else if (value->IsUint32())
		return INT8OID;
	else if (value->IsBigInt())
		return INT8OID;
	else if (value->IsNumber())
		return FLOAT8OID;
	else if (value->IsString())
		return TEXTOID;
	else if (value->IsDate())
		return TIMESTAMPOID;
/*
	else if (value->IsObject())
	else if (value->IsArray())
*/

	return InvalidOid;
}

#if PG_VERSION_NUM >= 90400 && JSONB_DIRECT_CONVERSION

// jsonb types moved in pg10
#if PG_VERSION_NUM < 100000
#define jbvString JsonbValue::jbvString
#define jbvNumeric JsonbValue::jbvNumeric
#define jbvBool JsonbValue::jbvBool
#define jbvObject JsonbValue::jbvObject
#define jbvArray JsonbValue::jbvArray
#define jbvNull JsonbValue::jbvNull
#endif

static Local<v8::Value>
GetJsonbValue(JsonbValue *scalarVal) {
  if (scalarVal->type == jbvNull) {
		return Local<v8::Value>::New(plv8_isolate, Null(plv8_isolate));
  } else if (scalarVal->type == jbvString) {
    char t[ scalarVal->val.string.len + 1 ];
    strncpy(t, scalarVal->val.string.val, scalarVal->val.string.len);
    t[ scalarVal->val.string.len ] = '\0';

		return Local<v8::Value>::New(plv8_isolate, String::NewFromUtf8(plv8_isolate, t));
  } else if (scalarVal->type == jbvNumeric) {
		return Local<v8::Value>::New(plv8_isolate, Number::New(plv8_isolate, DatumGetFloat8(DirectFunctionCall1(numeric_float8, PointerGetDatum(scalarVal->val.numeric)))));
  } else if (scalarVal->type == jbvBool) {
		return Local<v8::Value>::New(plv8_isolate, Boolean::New(plv8_isolate, scalarVal->val.boolean));
  } else {
    elog(ERROR, "unknown jsonb scalar type");
    return Local<v8::Value>::New(plv8_isolate, Null(plv8_isolate));
  }
}

static Local<v8::Object>
JsonbIterate(JsonbIterator **it, Local<v8::Object> container) {
  JsonbValue val;
	Local<v8::Value> out;
	int32 count = 0;
  JsonbIteratorToken token;
	Local<v8::Value> key;
	Local<v8::Object> obj;

  token = JsonbIteratorNext(it, &val, false);
  while (token != WJB_DONE) {
    switch (token) {
    case WJB_BEGIN_OBJECT:
			obj = v8::Object::New(plv8_isolate);
			if (container->IsArray()) {
				container->Set(count, JsonbIterate(it, obj));
			} else {
				container->Set(key, JsonbIterate(it, obj));
				count++;
			}
      break;

    case WJB_END_OBJECT:
      return container;

      break;

    case WJB_BEGIN_ARRAY:
			obj = v8::Array::New(plv8_isolate);
			if (container->IsArray()) {
				container->Set(count, JsonbIterate(it, obj));
			} else {
				container->Set(key, JsonbIterate(it, obj));
				count++;
			}
      break;

    case WJB_END_ARRAY:
      return container;

      break;

    case WJB_KEY:
			key = GetJsonbValue(&val);

      break;

    case WJB_VALUE:
      // object value
			container->Set(key, GetJsonbValue(&val));
      break;

    case WJB_ELEM:
      // array element
			container->Set(count, GetJsonbValue(&val));
			count++;
      break;

    case WJB_DONE:
      return container;
      break;

    default:
      elog(ERROR, "unknown jsonb iterator value");
    }

    token = JsonbIteratorNext(it, &val, false);
  }

  return container;
}

static Local<Object>
ConvertJsonb(JsonbContainer *in) {
	JsonbValue val;
	JsonbIterator *it = JsonbIteratorInit(in);
	JsonbIteratorToken token = JsonbIteratorNext(&it, &val, false);

	Local<Object> container;

	if (token == WJB_BEGIN_ARRAY) {
		container = v8::Array::New(plv8_isolate);
	} else {
		container = v8::Object::New(plv8_isolate);
	}

	return JsonbIterate(&it, container);
}

static JsonbValue *
JsonbObjectFromObject(JsonbParseState **pstate, Local<v8::Object> object);
static JsonbValue *
JsonbArrayFromArray(JsonbParseState **pstate, Local<v8::Object> object);

static void LogType(Local<v8::Value> val, bool asError = true) {
	if( val->IsUndefined() )
	  elog((asError ? ERROR : NOTICE), "Unaccounted for type: Undefined");
	if( val->IsNull() )
	  elog((asError ? ERROR : NOTICE), "Unaccounted for type: Null");
	if( val->IsTrue() )
	  elog((asError ? ERROR : NOTICE), "Unaccounted for type: True");
	if( val->IsFalse() )
	  elog((asError ? ERROR : NOTICE), "Unaccounted for type: False");
	if( val->IsName() )
	  elog((asError ? ERROR : NOTICE), "Unaccounted for type: Name");
	if( val->IsString() )
	  elog((asError ? ERROR : NOTICE), "Unaccounted for type: String");
	if( val->IsSymbol() )
	  elog((asError ? ERROR : NOTICE), "Unaccounted for type: Symbol");
	if( val->IsFunction() )
	  elog((asError ? ERROR : NOTICE), "Unaccounted for type: Function");
	if( val->IsArray() )
	  elog((asError ? ERROR : NOTICE), "Unaccounted for type: Array");
	if( val->IsObject() )
	  elog((asError ? ERROR : NOTICE), "Unaccounted for type: Object");
	if( val->IsBoolean() )
	  elog((asError ? ERROR : NOTICE), "Unaccounted for type: Boolean");
	if( val->IsNumber() )
	  elog((asError ? ERROR : NOTICE), "Unaccounted for type: Number");
	if( val->IsExternal() )
	  elog((asError ? ERROR : NOTICE), "Unaccounted for type: External");
	if( val->IsInt32() )
	  elog((asError ? ERROR : NOTICE), "Unaccounted for type: Int32");
	if( val->IsUint32() )
	  elog((asError ? ERROR : NOTICE), "Unaccounted for type: Uint32");
	if( val->IsDate() )
	  elog((asError ? ERROR : NOTICE), "Unaccounted for type: Date");
	if( val->IsArgumentsObject() )
	  elog((asError ? ERROR : NOTICE), "Unaccounted for type: Arguments Object");
	if( val->IsBooleanObject() )
	  elog((asError ? ERROR : NOTICE), "Unaccounted for type: Boolean Object");
	if( val->IsNumberObject() )
	  elog((asError ? ERROR : NOTICE), "Unaccounted for type: Number Object");
	if( val->IsStringObject() )
	  elog((asError ? ERROR : NOTICE), "Unaccounted for type: String Object");
	if( val->IsSymbolObject() )
	  elog((asError ? ERROR : NOTICE), "Unaccounted for type: Symbol Object");
	if( val->IsNativeError() )
	  elog((asError ? ERROR : NOTICE), "Unaccounted for type: Native Error");
	if( val->IsRegExp() )
	  elog((asError ? ERROR : NOTICE), "Unaccounted for type: RegExp");
	if( val->IsGeneratorFunction() )
	  elog((asError ? ERROR : NOTICE), "Unaccounted for type: Generator Function");
	if( val->IsGeneratorObject() )
	  elog((asError ? ERROR : NOTICE), "Unaccounted for type: Generator Object");
	if( val->IsPromise() )
	  elog((asError ? ERROR : NOTICE), "Unaccounted for type: Promise");
	if( val->IsMap() )
	  elog((asError ? ERROR : NOTICE), "Unaccounted for type: Map");
	if( val->IsSet() )
	  elog((asError ? ERROR : NOTICE), "Unaccounted for type: Set");
	if( val->IsMapIterator() )
	  elog((asError ? ERROR : NOTICE), "Unaccounted for type: Map Iterator");
	if( val->IsSetIterator() )
	  elog((asError ? ERROR : NOTICE), "Unaccounted for type: Set Iterator");
	if( val->IsWeakMap() )
	  elog((asError ? ERROR : NOTICE), "Unaccounted for type: Weak Map");
	if( val->IsWeakSet() )
	  elog((asError ? ERROR : NOTICE), "Unaccounted for type: Weak Set");
	if( val->IsArrayBuffer() )
	  elog((asError ? ERROR : NOTICE), "Unaccounted for type: Array Buffer");
	if( val->IsArrayBufferView() )
	  elog((asError ? ERROR : NOTICE), "Unaccounted for type: Array Buffer View");
	if( val->IsTypedArray() )
	  elog((asError ? ERROR : NOTICE), "Unaccounted for type: Typed Array");
	if( val->IsUint8Array() )
	  elog((asError ? ERROR : NOTICE), "Unaccounted for type: Uint8 Array");
	if( val->IsUint8ClampedArray() )
	  elog((asError ? ERROR : NOTICE), "Unaccounted for type: Uint8 Clamped Array");
	if( val->IsInt8Array() )
	  elog((asError ? ERROR : NOTICE), "Unaccounted for type: Int8 Array");
	if( val->IsUint16Array() )
	  elog((asError ? ERROR : NOTICE), "Unaccounted for type: Uint16 Array");
	if( val->IsInt16Array() )
	  elog((asError ? ERROR : NOTICE), "Unaccounted for type: Int16 Array");
	if( val->IsUint32Array() )
	  elog((asError ? ERROR : NOTICE), "Unaccounted for type: Uint32 Array");
	if( val->IsInt32Array() )
	  elog((asError ? ERROR : NOTICE), "Unaccounted for type: Int32 Array");
	if( val->IsFloat32Array() )
	  elog((asError ? ERROR : NOTICE), "Unaccounted for type: Float32 Array");
	if( val->IsFloat64Array() )
	  elog((asError ? ERROR : NOTICE), "Unaccounted for type: Float64 Array");
	if( val->IsDataView() )
	  elog((asError ? ERROR : NOTICE), "Unaccounted for type: Data View");
	if( val->IsSharedArrayBuffer() )
	  elog((asError ? ERROR : NOTICE), "Unaccounted for type: Shared Buffer Array");
}

static char *
TimeAs8601 (double millis) {
	char tmp[100];
	char *buf = (char *)palloc(25);

	time_t t = (time_t) (millis / 1000);
	strftime (tmp, 25, "%Y-%m-%dT%H:%M:%S", gmtime(&t));

	double integral;
	double fractional = modf(millis / 1000, &integral);

	sprintf(buf, "%s.%03dZ", tmp, (int) (fractional * 1000));

	return buf;
}

static JsonbValue *
JsonbFromValue(JsonbParseState **pstate, Local<v8::Value> value, JsonbIteratorToken type) {
	JsonbValue val;

	// if the token type is a key, the only valid value is jbvString
	if (type == WJB_KEY) {
		val.type = jbvString;
		String::Utf8Value utf8(plv8_isolate, value->ToString(plv8_isolate));
		val.val.string.val = ToCStringCopy(utf8);
		val.val.string.len = utf8.length();
	} else {
		if (value->IsBoolean()) {
			val.type = jbvBool;
			val.val.boolean = value->BooleanValue(plv8_isolate->GetCurrentContext()).ToChecked();
		} else if (value->IsNull()) {
			val.type = jbvNull;
		} else if (value->IsString()) {
			val.type = jbvString;
			String::Utf8Value utf8(plv8_isolate, value->ToString(plv8_isolate));
			val.val.string.val = ToCStringCopy(utf8);
			val.val.string.len = utf8.length();
		} else if (value->IsNumber()) {
			if (value->IsInt32()) {
				int32 iv = value->Int32Value(plv8_isolate->GetCurrentContext()).ToChecked();
				val.val.numeric = DatumGetNumeric(DirectFunctionCall1(int4_numeric, Int32GetDatum(iv)));
				val.type = jbvNumeric;
			} else if (value->IsUint32()) {
				int64 iv = (int64) value->Uint32Value(plv8_isolate->GetCurrentContext()).ToChecked();
				val.val.numeric = DatumGetNumeric(DirectFunctionCall1(int8_numeric, Int64GetDatum(iv)));
				val.type = jbvNumeric;
			} else {
				float8 fv = (float8) value->NumberValue(plv8_isolate->GetCurrentContext()).ToChecked();

				val.val.numeric = DatumGetNumeric(DirectFunctionCall1(float8_numeric, Float8GetDatum(fv)));
				val.type = jbvNumeric;
			}
		} else if (value->IsDate()) {
			double t = value->NumberValue(plv8_isolate->GetCurrentContext()).ToChecked();
			val.val.string.val = TimeAs8601(t);
			val.val.string.len = 24;
			val.type = jbvString;
		} else {
			LogType(value, false);
			val.type = jbvString;
			String::Utf8Value utf8(plv8_isolate, value->ToString(plv8_isolate));
			val.val.string.val = ToCStringCopy(utf8);
			val.val.string.len = utf8.length();
		}
	}

	return pushJsonbValue(pstate, type, &val);
}

static JsonbValue *
JsonbArrayFromArray(JsonbParseState **pstate, Local<v8::Object> object) {
	JsonbValue *val = pushJsonbValue(pstate, WJB_BEGIN_ARRAY, NULL);
	Local<v8::Array> a = Local<v8::Array>::Cast(object);
	for (size_t i = 0; i < a->Length(); i++) {
		Local<v8::Value> o = a->Get(i);

		if (o->IsArray()) {
			val = JsonbArrayFromArray(pstate, Local<v8::Array>::Cast(o));
		} else if (o->IsObject()) {
			val = JsonbObjectFromObject(pstate, Local<v8::Object>::Cast(o));
		} else {
			val = JsonbFromValue(pstate, o, WJB_ELEM);
		}
	}

	val = pushJsonbValue(pstate, WJB_END_ARRAY, NULL);

	return val;
}

static JsonbValue *
JsonbObjectFromObject(JsonbParseState **pstate, Local<v8::Object> object) {
	JsonbValue *val = pushJsonbValue(pstate, WJB_BEGIN_OBJECT, NULL);
	Local<Array> arr = object->GetOwnPropertyNames(plv8_isolate->GetCurrentContext()).ToLocalChecked();

	for (size_t i = 0; i < arr->Length(); i++) {
		Local<v8::Value> v = arr->Get(i);
		val = JsonbFromValue(pstate, v, WJB_KEY);
		Local<v8::Value> o = object->Get(v);

		if (o->IsDate()) {
			val = JsonbFromValue(pstate, o, WJB_VALUE);
		} else if (o->IsArray()) {
			val = JsonbArrayFromArray(pstate, Local<v8::Array>::Cast(o));
		} else if (o->IsObject()) {
			val = JsonbObjectFromObject(pstate, Local<v8::Object>::Cast(o));
		} else {
			val = JsonbFromValue(pstate, o, WJB_VALUE);
		}
	}
	val = pushJsonbValue(pstate, WJB_END_OBJECT, NULL);
	return val;
}

static Jsonb *
ConvertObject(Local<v8::Object> object) {
	// create a new memory context for conversion
	MemoryContext oldcontext = CurrentMemoryContext;
	MemoryContext conversion_context;

#if PG_VERSION_NUM < 110000
	conversion_context = AllocSetContextCreate(
						CurrentMemoryContext,
						"JSONB Conversion Context",
						ALLOCSET_SMALL_MINSIZE,
						ALLOCSET_SMALL_INITSIZE,
						ALLOCSET_SMALL_MAXSIZE);
#else
	conversion_context = AllocSetContextCreate(CurrentMemoryContext,
						"JSONB Conversion Context",
						ALLOCSET_SMALL_SIZES);
#endif

	MemoryContextSwitchTo(conversion_context);

  JsonbParseState *pstate = NULL;
  JsonbValue *val;

	if (object->IsArray()) {
		val = JsonbArrayFromArray(&pstate, object);
	} else if (object->IsObject()) {
		val = JsonbObjectFromObject(&pstate, object);
	} else {
		val = pushJsonbValue(&pstate, WJB_BEGIN_ARRAY, NULL);
		val = JsonbFromValue(&pstate, object, WJB_ELEM);
		val = pushJsonbValue(&pstate, WJB_END_ARRAY, NULL);
	}

	MemoryContextSwitchTo(oldcontext);

	Jsonb *ret = JsonbValueToJsonb(val);
	MemoryContextDelete(conversion_context);
  return ret;
}
#endif

static Local<Object>
CreateExternalArray(void *data, plv8_external_array_type array_type,
					int byte_size, Datum datum)
{
	Local<v8::ArrayBuffer> buffer;
	Local<v8::TypedArray> array;

	buffer = v8::ArrayBuffer::New(plv8_isolate, byte_size);
	if (buffer.IsEmpty())
	{
		return Local<Object>();
	}

	switch (array_type)
	{
	case kExternalByteArray:
		array = v8::Int8Array::New(buffer, 0, byte_size);
		break;
	case kExternalUnsignedByteArray:
		array = v8::Uint8Array::New(buffer, 0, byte_size);
		break;
	case kExternalShortArray:
		array = v8::Int16Array::New(buffer, 0, byte_size / sizeof(int16));
		break;
	case kExternalUnsignedShortArray:
		array = v8::Uint16Array::New(buffer, 0, byte_size / sizeof(int16));
		break;
	case kExternalIntArray:
		array = v8::Int32Array::New(buffer, 0, byte_size / sizeof(int32));
		break;
	case kExternalUnsignedIntArray:
		array = v8::Uint32Array::New(buffer, 0, byte_size / sizeof(int32));
		break;
	case kExternalFloatArray:
		array = v8::Float32Array::New(buffer, 0, byte_size / sizeof(float4));
		break;
	case kExternalDoubleArray:
		array = v8::Float64Array::New(buffer, 0, byte_size / sizeof(float8));
		break;
	case kExternalInt64Array:
		array = v8::BigInt64Array::New(buffer, 0, byte_size / sizeof(int64));
	default:
		throw js_error("unexpected array type");
	}
	array->SetInternalField(0, External::New(plv8_isolate, DatumGetPointer(datum)));

	// needs to be a copy, as the data could go away
	memcpy(buffer->GetContents().Data(), data, byte_size);

	return array;
}

static void *
ExtractExternalArrayDatum(Handle<v8::Value> value)
{
	if (value->IsUndefined() || value->IsNull()) {
		return NULL;
	}

	if (value->IsTypedArray())
	{
		Handle<Object> object = Handle<Object>::Cast(value);
		return Handle<External>::Cast(object->GetInternalField(0))->Value();
	}

	return NULL;
}

Datum
ToDatum(Handle<v8::Value> value, bool *isnull, plv8_type *type)
{
	if (type->category == TYPCATEGORY_ARRAY)
		return ToArrayDatum(value, isnull, type);
	else
		return ToScalarDatum(value, isnull, type);
}

static Datum
ToScalarDatum(Handle<v8::Value> value, bool *isnull, plv8_type *type)
{
	if (type->category == TYPCATEGORY_COMPOSITE)
		return ToRecordDatum(value, isnull, type);

	if (value->IsUndefined() || value->IsNull())
	{
		*isnull = true;
		return (Datum) 0;
	}

	*isnull = false;
	switch (type->typid)
	{
	case OIDOID:
		if (value->IsNumber())
			return ObjectIdGetDatum(value->Uint32Value(plv8_isolate->GetCurrentContext()).ToChecked());
		break;
	case BOOLOID:
		if (value->IsBoolean())
			return BoolGetDatum(value->BooleanValue(plv8_isolate->GetCurrentContext()).ToChecked());
		break;
	case INT2OID:
		if (value->IsNumber())
#ifdef CHECK_INTEGER_OVERFLOW
			return DirectFunctionCall1(int82,
					Int64GetDatum(value->IntegerValue()));
#else
			return Int16GetDatum((int16) value->Int32Value(plv8_isolate->GetCurrentContext()).ToChecked());
#endif
		break;
	case INT4OID:
		if (value->IsNumber())
#ifdef CHECK_INTEGER_OVERFLOW
			return DirectFunctionCall1(int84,
					Int64GetDatum(value->IntegerValue()));
#else
			return Int32GetDatum((int32) value->Int32Value(plv8_isolate->GetCurrentContext()).ToChecked());
#endif
		break;
	case INT8OID:
		if (value->IsBigInt()) {
			BigInt *b = BigInt::Cast(*value);
			return Int64GetDatum((int64) b->Int64Value());
		}
		if (value->IsNumber())
			return Int64GetDatum((int64) value->IntegerValue(plv8_isolate->GetCurrentContext()).ToChecked());
		break;
	case FLOAT4OID:
		if (value->IsNumber())
			return Float4GetDatum((float4) value->NumberValue(plv8_isolate->GetCurrentContext()).ToChecked());
		break;
	case FLOAT8OID:
		if (value->IsNumber())
			return Float8GetDatum((float8) value->NumberValue(plv8_isolate->GetCurrentContext()).ToChecked());
		break;
	case NUMERICOID:
		if (value->IsBigInt()) {
			String::Utf8Value utf8(plv8_isolate, value->ToString(plv8_isolate));
<<<<<<< HEAD
			return DirectFunctionCall3(numeric_in, (Datum) *utf8, NULL, Int32GetDatum((int32) -1));
=======
			return DirectFunctionCall3(numeric_in, (Datum) *utf8, ObjectIdGetDatum(InvalidOid), Int32GetDatum((int32) -1));
>>>>>>> e2c95e79
		}
		if (value->IsNumber())
			return DirectFunctionCall1(float8_numeric,
					Float8GetDatum((float8) value->NumberValue(plv8_isolate->GetCurrentContext()).ToChecked()));
		break;
	case DATEOID:
		if (value->IsDate())
			return EpochToDate(value->NumberValue(plv8_isolate->GetCurrentContext()).ToChecked());
		break;
	case TIMESTAMPOID:
	case TIMESTAMPTZOID:
		if (value->IsDate())
			return EpochToTimestampTz(value->NumberValue(plv8_isolate->GetCurrentContext()).ToChecked());
		break;
	case BYTEAOID:
		{
			if (value->IsUint8Array() || value->IsInt8Array()) {
				v8::Handle<v8::Uint8Array> array = v8::Handle<v8::Uint8Array>::Cast(value);
				void *data = array->Buffer()->GetContents().Data();
				int		len = array->Length();
				size_t		size = len + VARHDRSZ;
				void	   *result = (void *) palloc(size);

				SET_VARSIZE(result, size);
				memcpy(VARDATA(result), data, len);
				return PointerGetDatum(result);
			}

			if (value->IsUint16Array() || value->IsInt16Array()) {
				v8::Handle<v8::Uint16Array> array = v8::Handle<v8::Uint16Array>::Cast(value);
				void *data = array->Buffer()->GetContents().Data();
				int		len = array->Length();
				size_t		size = (len * 2) + VARHDRSZ;
				void	   *result = (void *) palloc(size);

				SET_VARSIZE(result, size);
				memcpy(VARDATA(result), data, len * 2);
				return PointerGetDatum(result);
			}

			if (value->IsUint32Array() || value->IsInt32Array()) {
				v8::Handle<v8::Uint32Array> array = v8::Handle<v8::Uint32Array>::Cast(value);
				void *data = array->Buffer()->GetContents().Data();
				int		len = array->Length();
				size_t		size = (len * 4) + VARHDRSZ;
				void	   *result = (void *) palloc(size);

				SET_VARSIZE(result, size);
				memcpy(VARDATA(result), data, len * 4);
				return PointerGetDatum(result);
			}

			if (value->IsArrayBuffer()) {
				v8::Handle<v8::ArrayBuffer> array = v8::Handle<v8::ArrayBuffer>::Cast(value);
				void *data = array->GetContents().Data();
				int		len = array->ByteLength();
				size_t		size = len + VARHDRSZ;
				void	   *result = (void *) palloc(size);

				SET_VARSIZE(result, size);
				memcpy(VARDATA(result), data, len);
				return PointerGetDatum(result);
			}

			void *datum_p = ExtractExternalArrayDatum(value);

			if (datum_p)
			{
				return PointerGetDatum(datum_p);
			}
		}
#if PG_VERSION_NUM >= 90400
	case JSONBOID:
#if JSONB_DIRECT_CONVERSION
		{
			Jsonb *obj = ConvertObject(Local<v8::Object>::Cast(value));
#if PG_VERSION_NUM < 110000
			PG_RETURN_JSONB(DatumGetJsonb(obj));
#else
			PG_RETURN_JSONB_P(DatumGetJsonbP(obj));
#endif // PG_VERSION_NUM < 110000
		}
#else // JSONB_DIRECT_CONVERSION
		if (value->IsObject() || value->IsArray())
		{
			JSONObject JSON;

			Handle<v8::Value> result = JSON.Stringify(value);
			CString str(result);

#if PG_VERSION_NUM < 110000
			// lots of casting, but it ends up working - there is no CStringGetJsonb exposed
			return (Datum) DatumGetJsonb(DirectFunctionCall1(jsonb_in, (Datum) (char *) str));
#else
			return (Datum) DatumGetJsonbP(DirectFunctionCall1(jsonb_in, (Datum) (char *) str));
#endif
		}
#endif // JSONB_DIRECT_CONVERSION
		break;
#endif
#if PG_VERSION_NUM >= 90200
	case JSONOID:
		if (value->IsObject() || value->IsArray())
		{
			JSONObject JSON;

			Handle<v8::Value> result = JSON.Stringify(value);
			CString str(result);

			return CStringGetTextDatum(str);
		}
		break;
#endif
	}

	/* Use lexical cast for non-numeric types. */
	CString		str(value);
	Datum		result;

	PG_TRY();
	{
		if (type->fn_input.fn_addr == NULL)
		{
			Oid    input_func;

			getTypeInputInfo(type->typid, &input_func, &type->ioparam);
			fmgr_info_cxt(input_func, &type->fn_input, type->fn_input.fn_mcxt);
		}
		result = InputFunctionCall(&type->fn_input, str, type->ioparam, -1);
	}
	PG_CATCH();
	{
		throw pg_error();
	}
	PG_END_TRY();

	return result;
}

static Datum
ToArrayDatum(Handle<v8::Value> value, bool *isnull, plv8_type *type)
{
	int			length;
	Datum	   *values;
	bool	   *nulls;
	int			ndims[1];
	int			lbs[] = {1};
	ArrayType  *result;

	if (value->IsUndefined() || value->IsNull())
	{
		*isnull = true;
		return (Datum) 0;
	}

	void *datum_p = ExtractExternalArrayDatum(value);
	if (datum_p)
	{
		*isnull = false;
		return PointerGetDatum(datum_p);
	}

	Handle<Array> array(Handle<Array>::Cast(value));
	if (array.IsEmpty() || !array->IsArray())
		throw js_error("value is not an Array");

	length = array->Length();
	values = (Datum *) palloc(sizeof(Datum) * length);
	nulls = (bool *) palloc(sizeof(bool) * length);
	ndims[0] = length;
	for (int i = 0; i < length; i++) {
		if (type->is_composite)
		{
			values[i] = ToRecordDatum(array->Get(i), &nulls[i], type);
		} else {
			values[i] = ToScalarDatum(array->Get(i), &nulls[i], type);
		}
	}

	result = construct_md_array(values, nulls, 1, ndims, lbs,
				type->typid, type->len, type->byval, type->align);
	pfree(values);
	pfree(nulls);

	*isnull = false;
	return PointerGetDatum(result);
}

static Datum
ToRecordDatum(Handle<v8::Value> value, bool *isnull, plv8_type *type)
{
	Datum		result;
	TupleDesc	tupdesc;

	if (value->IsUndefined() || value->IsNull())
	{
		*isnull = true;
		return (Datum) 0;
	}

	PG_TRY();
	{
		tupdesc = lookup_rowtype_tupdesc(type->typid, -1);
	}
	PG_CATCH();
	{
		throw pg_error();
	}
	PG_END_TRY();

	Converter	conv(tupdesc);

	result = conv.ToDatum(value);

	ReleaseTupleDesc(tupdesc);

	*isnull = false;
	return result;
}

Local<v8::Value>
ToValue(Datum datum, bool isnull, plv8_type *type)
{
	if (isnull)
		return Local<v8::Value>::New(plv8_isolate, Null(plv8_isolate));
	else if (type->category == TYPCATEGORY_ARRAY || type->typid == RECORDARRAYOID)
		return ToArrayValue(datum, isnull, type);
	else if (type->category == TYPCATEGORY_COMPOSITE || type->typid == RECORDOID)
		return ToRecordValue(datum, isnull, type);
	else
		return ToScalarValue(datum, isnull, type);
}

static Local<v8::Value>
ToScalarValue(Datum datum, bool isnull, plv8_type *type)
{
	switch (type->typid)
	{
	case OIDOID:
		return Uint32::New(plv8_isolate, DatumGetObjectId(datum));
	case BOOLOID:
		return Boolean::New(plv8_isolate, DatumGetBool(datum));
	case INT2OID:
		return Int32::New(plv8_isolate, DatumGetInt16(datum));
	case INT4OID:
		return Int32::New(plv8_isolate, DatumGetInt32(datum));
	case INT8OID: {
#if BIGINT_GRACEFUL
		int64 v = DatumGetInt64(datum);

		if (v > INT32_MAX || v < INT32_MIN)
			return BigInt::New(plv8_isolate, v);
		return Number::New(plv8_isolate, v);
#else
		return BigInt::New(plv8_isolate, DatumGetInt64(datum));
#endif
	}
	case FLOAT4OID:
		return Number::New(plv8_isolate, DatumGetFloat4(datum));
	case FLOAT8OID:
		return Number::New(plv8_isolate, DatumGetFloat8(datum));
	case NUMERICOID:
		return Number::New(plv8_isolate, DatumGetFloat8(
			DirectFunctionCall1(numeric_float8, datum)));
	case DATEOID:
		return Date::New(plv8_isolate->GetCurrentContext(), DateToEpoch(DatumGetDateADT(datum))).ToLocalChecked();
	case TIMESTAMPOID:
	case TIMESTAMPTZOID:
		return Date::New(plv8_isolate->GetCurrentContext(), TimestampTzToEpoch(DatumGetTimestampTz(datum))).ToLocalChecked();
	case TEXTOID:
	case VARCHAROID:
	case BPCHAROID:
	case XMLOID:
	{
		void	   *p = PG_DETOAST_DATUM_PACKED(datum);
		const char *str = VARDATA_ANY(p);
		int			len = VARSIZE_ANY_EXHDR(p);

		Local<String>	result = ToString(str, len);

		if (p != DatumGetPointer(datum))
			pfree(p);	// free if detoasted
		return result;
	}
	case BYTEAOID:
	{
		void	   *p = PG_DETOAST_DATUM_COPY(datum);

		return CreateExternalArray(VARDATA_ANY(p),
								   kExternalUnsignedByteArray,
								   VARSIZE_ANY_EXHDR(p),
								   PointerGetDatum(p));
	}
#if PG_VERSION_NUM >= 90200
	case JSONOID:
	{
		void	   *p = PG_DETOAST_DATUM_PACKED(datum);
		const char *str = VARDATA_ANY(p);
		int			len = VARSIZE_ANY_EXHDR(p);

		Local<v8::Value>	jsonString = ToString(str, len);
		JSONObject JSON;
		Local<v8::Value> result = Local<v8::Value>::New(plv8_isolate, JSON.Parse(jsonString));

		if (p != DatumGetPointer(datum))
			pfree(p);	// free if detoasted
		return result;
	}
#endif
#if PG_VERSION_NUM >= 90400
	case JSONBOID:
	{
#if JSONB_DIRECT_CONVERSION
		Jsonb *jsonb = (Jsonb *) PG_DETOAST_DATUM(datum);
		Local<v8::Value> result = ConvertJsonb(&jsonb->root);
#else
		Local<v8::Value>	jsonString = ToString(datum, type);
		JSONObject JSON;
		Local<v8::Value> result = Local<v8::Value>::New(plv8_isolate, JSON.Parse(jsonString));
#endif

		return result;
	}
#endif
	default:
		return ToString(datum, type);
	}
}

static Local<v8::Value>
ToArrayValue(Datum datum, bool isnull, plv8_type *type)
{
	Datum	   *values;
	bool	   *nulls;
	int			nelems;

	/*
	 * If we can use an external array, do it instead.
	 */
	if (type->ext_array)
	{
		ArrayType   *array = DatumGetArrayTypePCopy(datum);

		/*
		 * We allow only non-NULL, 1-dim array.
		 */
		if (!ARR_HASNULL(array) && ARR_NDIM(array) <= 1)
		{
			int			data_bytes = ARR_SIZE(array) -
										ARR_OVERHEAD_NONULLS(1);
			return CreateExternalArray(ARR_DATA_PTR(array),
									   type->ext_array,
									   data_bytes,
									   PointerGetDatum(array));
		}

		throw js_error("NULL element, or multi-dimension array not allowed"
						" in external array type");
	}

	deconstruct_array(DatumGetArrayTypeP(datum),
						type->typid, type->len, type->byval, type->align,
						&values, &nulls, &nelems);
	Local<Array>  result = Array::New(plv8_isolate, nelems);
	plv8_type base = { 0 };
	bool    ispreferred;

	base.typid = type->typid;
	if (base.typid == RECORDARRAYOID)
		base.typid = RECORDOID;

	base.fn_input.fn_mcxt = base.fn_output.fn_mcxt = type->fn_input.fn_mcxt;
	get_type_category_preferred(base.typid, &(base.category), &ispreferred);
	get_typlenbyvalalign(base.typid, &(base.len), &(base.byval), &(base.align));

	for (int i = 0; i < nelems; i++)
		result->Set(i, ToValue(values[i], nulls[i], &base));

	pfree(values);
	pfree(nulls);

	return result;
}

static Local<v8::Value>
ToRecordValue(Datum datum, bool isnull, plv8_type *type)
{
	HeapTupleHeader	rec = DatumGetHeapTupleHeader(datum);
	Oid				tupType;
	int32			tupTypmod;
	TupleDesc		tupdesc;
	HeapTupleData	tuple;

	PG_TRY();
	{
		/* Extract type info from the tuple itself */
		tupType = HeapTupleHeaderGetTypeId(rec);
		tupTypmod = HeapTupleHeaderGetTypMod(rec);
		tupdesc = lookup_rowtype_tupdesc(tupType, tupTypmod);
	}
	PG_CATCH();
	{
		throw pg_error();
	}
	PG_END_TRY();

	Converter	conv(tupdesc);

	/* Build a temporary HeapTuple control structure */
	tuple.t_len = HeapTupleHeaderGetDatumLength(rec);
	ItemPointerSetInvalid(&(tuple.t_self));
	tuple.t_tableOid = InvalidOid;
	tuple.t_data = rec;

	Local<v8::Value> result = conv.ToValue(&tuple);

	ReleaseTupleDesc(tupdesc);

	return result;
}

Local<String>
ToString(Datum value, plv8_type *type)
{
	int		encoding = GetDatabaseEncoding();
	char   *str;

	PG_TRY();
	{
		if (type->fn_output.fn_addr == NULL)
		{
			Oid		output_func;
			bool	isvarlen;

			getTypeOutputInfo(type->typid, &output_func, &isvarlen);
			fmgr_info_cxt(output_func, &type->fn_output, type->fn_output.fn_mcxt);
		}
		str = OutputFunctionCall(&type->fn_output, value);
	}
	PG_CATCH();
	{
		throw pg_error();
	}
	PG_END_TRY();

	Local<String>	result =
		encoding == PG_UTF8
			? String::NewFromUtf8(plv8_isolate, str)
			: ToString(str, strlen(str), encoding);
	pfree(str);

	return result;
}

Local<String>
ToString(const char *str, int len, int encoding)
{
	char		   *utf8;

	if (len < 0)
		len = strlen(str);

	PG_TRY();
	{
		utf8 = (char *) pg_do_encoding_conversion(
					(unsigned char *) str, len, encoding, PG_UTF8);
	}
	PG_CATCH();
	{
		throw pg_error();
	}
	PG_END_TRY();

	if (utf8 != str)
		len = strlen(utf8);
	Local<String> result = String::NewFromUtf8(plv8_isolate, utf8, String::kNormalString, len);
	if (utf8 != str)
		pfree(utf8);
	return result;
}

/*
 * Convert utf8 text to database encoded text.
 * The result could be same as utf8 input, or palloc'ed one.
 */
char *
ToCString(const String::Utf8Value &value)
{
	char *str = const_cast<char *>(*value);
	if (str == NULL)
		return NULL;

	int    encoding = GetDatabaseEncoding();
	if (encoding == PG_UTF8)
		return str;

	PG_TRY();
	{
		str = (char *) pg_do_encoding_conversion(
				(unsigned char *) str, strlen(str), PG_UTF8, encoding);
	}
	PG_CATCH();
	{
		throw pg_error();
	}
	PG_END_TRY();

	return str;
}

/*
 * Convert utf8 text to database encoded text.
 * The result is always palloc'ed one.
 */
char *
ToCStringCopy(const String::Utf8Value &value)
{
	char *str;
	const char *utf8 = *value;
	if (utf8 == NULL)
		return NULL;

	PG_TRY();
	{
		int	encoding = GetDatabaseEncoding();
		str = (char *) pg_do_encoding_conversion(
				(unsigned char *) utf8, strlen(utf8), PG_UTF8, encoding);
		if (str == utf8)
			str = pstrdup(utf8);
	}
	PG_CATCH();
	{
		throw pg_error();
	}
	PG_END_TRY();

	return str;
}

/*
 * Since v8 represents a Date object using a double value in msec from unix epoch,
 * we need to shift the epoch and adjust the time unit.
 */
static double
TimestampTzToEpoch(TimestampTz tm)
{
	double		epoch;

	// TODO: check if TIMESTAMP_NOBEGIN or NOEND
#ifdef HAVE_INT64_TIMESTAMP
	epoch = (double) tm / 1000.0;
#else
	epoch = (double) tm * 1000.0;
#endif

	return epoch + (POSTGRES_EPOCH_JDATE - UNIX_EPOCH_JDATE) * 86400000.0;
}

static Datum
EpochToTimestampTz(double epoch)
{
	epoch -= (POSTGRES_EPOCH_JDATE - UNIX_EPOCH_JDATE) * 86400000.0;

#ifdef HAVE_INT64_TIMESTAMP
	return Int64GetDatum((int64) epoch * 1000);
#else
	return Float8GetDatum(epoch / 1000.0);
#endif
}

static double
DateToEpoch(DateADT date)
{
	double		epoch;

	// TODO: check if DATE_NOBEGIN or NOEND
#ifdef HAVE_INT64_TIMESTAMP
	epoch = (double) date * USECS_PER_DAY / 1000.0;
#else
	epoch = (double) date * SECS_PER_DAY * 1000.0;
#endif

	return epoch + (POSTGRES_EPOCH_JDATE - UNIX_EPOCH_JDATE) * 86400000.0;
}

static Datum
EpochToDate(double epoch)
{
	epoch -= (POSTGRES_EPOCH_JDATE - UNIX_EPOCH_JDATE) * 86400000.0;

#ifdef HAVE_INT64_TIMESTAMP
	epoch = (epoch * 1000) / USECS_PER_DAY;
#else
    epoch = (epoch / 1000) / SECS_PER_DAY;
#endif
	PG_RETURN_DATEADT((DateADT) epoch);
}

CString::CString(Handle<v8::Value> value) : m_utf8(plv8_isolate, value)
{
	m_str = ToCString(m_utf8);
}

CString::~CString()
{
	if (m_str != *m_utf8)
		pfree(m_str);
}

bool CString::toStdString(v8::Handle<v8::Value> value, std::string &out)
{
	if(value.IsEmpty()) return false;
	String::Utf8Value utf8(plv8_isolate, value->ToString(plv8_isolate));

  // convert it to string
	//auto obj = value->ToString(plv8_isolate);
	//String::Utf8Value utf8(val);
	if(*utf8) {
		out = *utf8;
		return true;
	}
	return false;
}<|MERGE_RESOLUTION|>--- conflicted
+++ resolved
@@ -672,11 +672,7 @@
 	case NUMERICOID:
 		if (value->IsBigInt()) {
 			String::Utf8Value utf8(plv8_isolate, value->ToString(plv8_isolate));
-<<<<<<< HEAD
-			return DirectFunctionCall3(numeric_in, (Datum) *utf8, NULL, Int32GetDatum((int32) -1));
-=======
 			return DirectFunctionCall3(numeric_in, (Datum) *utf8, ObjectIdGetDatum(InvalidOid), Int32GetDatum((int32) -1));
->>>>>>> e2c95e79
 		}
 		if (value->IsNumber())
 			return DirectFunctionCall1(float8_numeric,
